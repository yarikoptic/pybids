--- conflicted
+++ resolved
@@ -22,11 +22,6 @@
                                          dynamic_getters=True, **kwargs)
 
     def _validate_file(self, f):
-<<<<<<< HEAD
-        # Return False to exclude a file from indexing. This should call
-        # some kind of validation regex.
-        return super(BIDSLayout, self)._validate_file(f)
-=======
         # If validate=True then checks files according to BIDS and
         # returns False if file doesn't fit BIDS specification
         if not self.validate:
@@ -41,7 +36,6 @@
             None
 
         return self.validator.is_bids(to_check)
->>>>>>> 18520c05
 
     def _get_nearest_helper(self, path, extension, type=None, **kwargs):
         """ Helper function for grabbit get_nearest """
